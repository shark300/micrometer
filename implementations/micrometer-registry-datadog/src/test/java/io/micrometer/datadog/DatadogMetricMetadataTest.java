/**
 * Copyright 2017 Pivotal Software, Inc.
 * <p>
 * Licensed under the Apache License, Version 2.0 (the "License");
 * you may not use this file except in compliance with the License.
 * You may obtain a copy of the License at
 * <p>
 * http://www.apache.org/licenses/LICENSE-2.0
 * <p>
 * Unless required by applicable law or agreed to in writing, software
 * distributed under the License is distributed on an "AS IS" BASIS,
 * WITHOUT WARRANTIES OR CONDITIONS OF ANY KIND, either express or implied.
 * See the License for the specific language governing permissions and
 * limitations under the License.
 */
package io.micrometer.datadog;

import io.micrometer.core.instrument.Counter;
import io.micrometer.core.instrument.Statistic;
import io.micrometer.core.instrument.simple.SimpleMeterRegistry;
import org.junit.jupiter.api.Test;

import static org.assertj.core.api.Assertions.assertThat;

class DatadogMetricMetadataTest {
    @Test
    void escapesStringsInDescription() {
        DatadogMetricMetadata metricMetadata = new DatadogMetricMetadata(
                Counter.builder("name")
                        .tag("key", "value")
                        .description("The /\"recent cpu usage\" for the Java Virtual Machine process")
                        .register(new SimpleMeterRegistry()).getId(),
                Statistic.COUNT,
                true,
                null
        );

        assertThat(metricMetadata.editMetadataBody()).isEqualTo("{\"type\":\"count\",\"description\":\"The /\\\"recent cpu usage\\\" for the Java Virtual Machine process\"}");
    }
<<<<<<< HEAD
=======

    @Test
    void unitsAreConverted() {
        DatadogMetricMetadata metricMetadata = new DatadogMetricMetadata(new Meter.Id("name",
            Tags.of(Tag.of("key", "value")),
            "milliseconds",
            "Time spent in GC pause",
            Meter.Type.TIMER),
            Statistic.TOTAL_TIME,
            false,
            null);

        assertThat(metricMetadata.editMetadataBody()).isEqualTo("{\"type\":\"count\",\"unit\":\"millisecond\"}");
    }

>>>>>>> e9c52a4b
}<|MERGE_RESOLUTION|>--- conflicted
+++ resolved
@@ -15,14 +15,17 @@
  */
 package io.micrometer.datadog;
 
+import io.micrometer.core.instrument.Clock;
 import io.micrometer.core.instrument.Counter;
 import io.micrometer.core.instrument.Statistic;
+import io.micrometer.core.instrument.Timer;
 import io.micrometer.core.instrument.simple.SimpleMeterRegistry;
 import org.junit.jupiter.api.Test;
 
 import static org.assertj.core.api.Assertions.assertThat;
 
 class DatadogMetricMetadataTest {
+
     @Test
     void escapesStringsInDescription() {
         DatadogMetricMetadata metricMetadata = new DatadogMetricMetadata(
@@ -37,16 +40,24 @@
 
         assertThat(metricMetadata.editMetadataBody()).isEqualTo("{\"type\":\"count\",\"description\":\"The /\\\"recent cpu usage\\\" for the Java Virtual Machine process\"}");
     }
-<<<<<<< HEAD
-=======
 
     @Test
     void unitsAreConverted() {
-        DatadogMetricMetadata metricMetadata = new DatadogMetricMetadata(new Meter.Id("name",
-            Tags.of(Tag.of("key", "value")),
-            "milliseconds",
-            "Time spent in GC pause",
-            Meter.Type.TIMER),
+        DatadogMetricMetadata metricMetadata = new DatadogMetricMetadata(
+            Timer.builder("name")
+                .tag("key", "value")
+                .description("Time spent in GC pause")
+                .register(new DatadogMeterRegistry(new DatadogConfig() {
+                    @Override
+                    public String apiKey() {
+                        return "fake";
+                    }
+
+                    @Override
+                    public String get(String key) {
+                        return null;
+                    }
+                }, Clock.SYSTEM)).getId(),
             Statistic.TOTAL_TIME,
             false,
             null);
@@ -54,5 +65,4 @@
         assertThat(metricMetadata.editMetadataBody()).isEqualTo("{\"type\":\"count\",\"unit\":\"millisecond\"}");
     }
 
->>>>>>> e9c52a4b
 }